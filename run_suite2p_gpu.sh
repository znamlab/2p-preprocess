--- conflicted
+++ resolved
@@ -4,15 +4,9 @@
 #SBATCH --cpus-per-task=1
 #SBATCH --ntasks=1
 #SBATCH --time=24:00:00
-<<<<<<< HEAD
-#SBATCH --mem-per-cpu=128G
-#SBATCH --partition=ga100
-#SBATCH --gres=gpu:2
-=======
 #SBATCH --mem-per-cpu=256G
 #SBATCH --partition=ga100
 #SBATCH --gres=gpu:1
->>>>>>> 18c42fb2
 #SBATCH --mail-type=END,FAIL
 ml purge
 ml CUDA/12.1.1
@@ -23,8 +17,4 @@
 
 conda activate 2p-preprocess
 echo Processing ${SESSION} in project ${PROJECT}
-<<<<<<< HEAD
-2p calcium -p ${PROJECT} -s ${SESSION} -c ${CONFLICTS} -t ${TAU} --run-neuropil y --run-split y --run-suite2p y --run-dff y
-=======
-2p calcium -p ${PROJECT} -s ${SESSION} -c ${CONFLICTS} --no-run-neuropil  -t ${TAU} --run-split --run-suite2p
->>>>>>> 18c42fb2
+2p calcium -p ${PROJECT} -s ${SESSION} -c ${CONFLICTS} --no-run-neuropil  -t ${TAU} --run-split --run-suite2p