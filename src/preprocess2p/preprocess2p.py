import numpy as np
import defopt
import os
import flexiznam as flz
from flexiznam.schema import Dataset
from pathlib import Path
from neuropil import correct_neuropil
import itertools

from suite2p import run_s2p, default_ops
from tifffile import TiffFile, TiffWriter
from skimage.registration import phase_cross_correlation
from scipy.ndimage import shift
from more_itertools import chunked
import scipy.fft as fft
from sklearn import mixture


def parse_si_metadata(tiff_path):
    """
    Reads metadata from a Scanimage TIFF and return a dictionary with
    specified key values.

    Currently can only extract numerical data.

    Args:
        tiff_path: path to TIFF or directory containing tiffs

    Returns:
        dict: dictionary of SI parameters

    """
    if not tiff_path.endswith(".tif"):
        tiffs = [tiff for tiff in os.listdir(tiff_path) if tiff.endswith(".tif")]
    else:
        tiffs = [
            tiff_path,
        ]
    if tiffs:
        tiff_path = str(Path(tiff_path) / tiffs[0])
        tif = TiffFile(tiff_path)
        return tif.scanimage_metadata['FrameData']
    else:
        return None


def register_zstack(tiff_path, ch_to_align=0, iter=1):
    """
    Apply motion correction to a z-stack.

    We first apply motion correction to individual frames in each slice and the
    register adjacent slices to each other.

    Args:
        tiff_path (str): path to the z-stack file
        ch_to_align (int): channel to use for registration
        nchannels (int): number of channels in the stack
        iter (int): number of iterations to perform for each plane to refine the
            registration template (default: 1)

    Rerurns:
        numpy.ndarray: z-stack after applying motion correction (X x Y x Z)
        nz: int, number of slices in aligned_stack
        nchannels: int, number of channels in aligned_stack

    """
    si_dict = parse_si_metadata(tiff_path)
    nchannels = len(si_dict["SI.hChannels.channelSave"])
    assert nchannels > ch_to_align
    stack = TiffFile(tiff_path)
    nframes = int(si_dict["SI.hStackManager.framesPerSlice"])

    chunk_size = nframes * nchannels

    nx = int(si_dict["SI.hRoiManager.pixelsPerLine"])
    ny = int(si_dict["SI.hRoiManager.linesPerFrame"])
    nz = int(si_dict["SI.hStackManager.actualNumSlices"])

    registered_stack = np.zeros((nx, ny, nchannels, nz))

    # process stack one slice at a time
    for iplane, plane in enumerate(chunked(stack.pages, chunk_size)):
        print(f"Registering plane {iplane+1} of {nz}", flush=True)
        data = np.asarray([page.asarray() for page in plane])
        # generate reference image for the current slice
        for i in range(iter):
            if i == 0:
                template_image = np.mean(data[ch_to_align::nchannels, :, :], axis=0)
            else:
                template_image = registered_stack[:, :, ch_to_align, iplane]
                registered_stack[:, :, ich, iplane] = 0
            template_image_fft = fft.fftn(template_image)
            # use reference image to align individual planes
            for iframe in range(nframes):
                shifts = phase_cross_correlation(
                    template_image_fft,
                    fft.fftn(data[nchannels * iframe + ch_to_align, :, :]),
                    space="fourier",
                )[0]
                for ich in range(nchannels):
                    registered_stack[:, :, ich, iplane] += shift(
                        data[nchannels * iframe + ich, :, :],
                        (shifts[0], shifts[1]),
                        output=None,
                        order=3,
                        mode="constant",
                        cval=0.0,
                        prefilter=True,
                    )

    aligned_stack = np.zeros((nx, ny, nchannels, nz))
    # we don't need to align the very first plane
    aligned_stack[:, :, :, 0] = registered_stack[:, :, :, 0]

    # align planes to each other
    print("Aliging planes to each other", flush=True)
    for iplane in range(1, nz):
        # it helps to do subpixel registration to align slices
        shifts = phase_cross_correlation(
            aligned_stack[:, :, ch_to_align, iplane - 1],
            registered_stack[:, :, ch_to_align, iplane],
            space="real",
            upsample_factor=10,
        )
        for ich in range(nchannels):
            aligned_stack[:, :, ich, iplane] = shift(
                registered_stack[:, :, ich, iplane],
                (shifts[0][0], shifts[0][1]),
                output=None,
                order=3,
                mode="constant",
                cval=0.0,
                prefilter=True,
            )
    return aligned_stack / int(nframes), nz, nchannels


def run_zstack_registration(
    flz_session, project, session_name, conflicts="append", ch_to_align=0
):
    """
    Apply motion correction to all zstacks for a single session, create Flexylims
    entries for each registered zstacks

    Args:
        flz_session ()
        project (str): human-readable string for project name in Flexylims
                (hexadecimal id fails with Dataset.from_origin)
        session_name (str): string matching Flexylims session name
        conflicts (str): string for handling flexilims conflicts, if more than
                one zstack needs to be registered for session, use conflicts="append"
        ch_to_align (int): channel to use for calculating shifts

    """
    # get experimental session
    exp_session = flz.get_entity(
        datatype="session", name=session_name, flexilims_session=flz_session
    )

    # get all zstacks from session
    zstacks = flz.get_entities(
        datatype="dataset",
        origin_id=exp_session["id"],
        query_key="stack_type",
        query_value="zstack",
        flexilims_session=flz_session,
    )

    for i, zstack in zstacks.iterrows():
        # get zstack Dataset with flexilims
        zstack = Dataset.from_flexilims(
            name=zstack.name, project=project, flexilims_session=flz_session
        )

        # add flm_session as argument
        registered_dataset = Dataset.from_origin(
            project=project,
            origin_type="session",
            origin_id=exp_session["id"],
            dataset_type="registered_stack",
            conflicts=conflicts,
            flexilims_session=flz_session,
        )

        if len(zstack.tif_files) > 1:
            raise NotImplementedError(
                "Cannot register more than one .tif file for each dataset entity."
            )

        registered_stack, nz, nchannels = register_zstack(
            str(zstack.path_full / zstack.tif_files[0]), ch_to_align
        )

        # create directory for output, if it does not already exist
        if not registered_dataset.path_full.is_dir():
            os.makedirs(str(registered_dataset.path_full))

        # write registered stack to file
        with TiffWriter(
            registered_dataset.path_full.joinpath(zstack.tif_files[0])
        ) as tif:
            for iplane in range(nz):
                for ich in range(nchannels):
                    tif.write(
                        np.int16(registered_stack[:, :, ich, iplane]), contiguous=True
                    )
        registered_dataset.update_flexilims(mode="overwrite")


def run_extraction(flz_session, project, session_name, conflicts, ops):
    """
    Fetch data from flexilims and run suite2p with the provided settings

    Args:
        flz_session (Flexilims): flexilims session
        project (str): name of the project, determines save path
        session_name (str): name of the session, used to find data on flexilims
        conflicts (str): defines behavior if recordings have already been split
        ops (dict): dictionary of suite2p settings

    Returns:
        Dataset: object containing the generated dataset

    """
    # get experimental session
    exp_session = flz.get_entity(
        datatype="session", name=session_name, flexilims_session=flz_session
    )
    suite2p_dataset = Dataset.from_origin(
        project=project,
        origin_type="session",
        origin_id=exp_session["id"],
        dataset_type="suite2p_rois",
        conflicts=conflicts,
    )
    # if already on flexilims and not re-processing, then do nothing
    if (suite2p_dataset.get_flexilims_entry() is not None) and conflicts == "skip":
        print(
            "Session {} already processed... skipping extraction...".format(
                exp_session["name"]
            )
        )
        return suite2p_dataset
    # fetch SI datasets
    si_datasets = flz.get_datasets(
        exp_session["id"],
        recording_type="two_photon",  #!Some 2p recording may not be labelled as 'two_photon'
        dataset_type="scanimage",
        flexilims_session=flz_session,
    )
    datapaths = []
    for _, p in si_datasets.items():
        datapaths.extend(p)
    # set save path
    ops["save_path0"] = str(suite2p_dataset.path_full)
    # assume frame rates are the same for all recordings
    ops["fs"] = (
        parse_si_metadata(datapaths[0])["SI.hRoiManager.scanVolumeRate"]
    )  # in case of multiplane recording
    # run suite2p
    db = {"data_path": datapaths}
    opsEnd = run_s2p(ops=ops, db=db)
    # update the database
    suite2p_dataset.extra_attributes = ops.copy()
    suite2p_dataset.update_flexilims(mode="overwrite")
    return suite2p_dataset


def dFF(f, mode="gmm", n_components=2, verbose=True):
    """
    Helper function for calculating dF/F from raw fluorescence trace.
    Args:
        f (ndarray): shape nrois x time, raw fluorescence trace for all rois extracted from suite2p
        mode (str): default 'gmm' (only option for now)
        n_components (int): number of components for GMM. default 2.
        verbose (bool): display progress or not. Default True.
    Returns:
        dffs (ndarray): shape nrois x time, dF/F for all rois extracted from suite2p
    """
    # if mode == "average":
    #     f0 = np.average(f, axis=1).reshape(-1, 1)
    if mode == "gmm":
        f0 = np.zeros(f.shape[0])
        for i in range(f.shape[0]):
            gmm = mixture.GaussianMixture(
                n_components=n_components, random_state=42
            ).fit(f[i].reshape(-1, 1))
            gmm_means = np.sort(gmm.means_[:, 0])
            f0[i] = gmm_means[0]
            if verbose:
                if i % 100 == 0:
                    print(f'{i}/{f.shape[0]}', flush=True)
        f0 = f0.reshape(-1, 1)
    dffs = (f - f0) / f0
    return dffs


def calculate_dFF(suite2p_dataset, iplane, mode='gmm', n_components=2, verbose=True):
    """
    Calculate dF/F for the whole session with concatenated recordings after neuropil correction. 

    Args:
        suite2p_dataset (Dataset): dataset containing concatenated recordings
            to split
        iplane (int): which plane.
        mode (str): default 'gmm' (only option for now)
        n_components (int): number of components for GMM. default 2.
        verbose (bool): display progress or not. Default True.

    """
    # Load the Fast.npy file 
    Fast_path = suite2p_dataset.path_full / "suite2p" / "plane0" / "Fast.npy"
    Fast = np.load(Fast_path)
    # Calculate dFFs and save to the suite2p folder
    dff= dFF(Fast, mode=mode, n_components=n_components, verbose=verbose)
    dff_path =  suite2p_dataset.path_full / "suite2p" / "plane0" / "dff_ast.npy"  
    np.save(dff_path, dff)


def split_recordings(flz_session, suite2p_dataset, conflicts):
    """
    suite2p concatenates all the recordings in a given session into a single file.
    To facilitate downstream analyses, we cut them back into chunks and add them
    to flexilims as children of the corresponding recordings.

    Args:
        flz_session (Flexilims): flexilims session
        suite2p_dataset (Dataset): dataset containing concatenated recordings
            to split
        conflicts (str): defines behavior if recordings have already been split

    """
    # load the ops file to find length of individual recordings
    ops_path = suite2p_dataset.path_full / "suite2p" / "plane0" / "ops.npy"
    ops = np.load(ops_path, allow_pickle=True).tolist()
    # get scanimage datasets
    datasets = flz.get_datasets(
        suite2p_dataset.origin_id,
        recording_type="two_photon",
        dataset_type="scanimage",
        flexilims_session=flz_session,
    )
    datapaths = []
    recording_ids = []
    frame_rates = []
    for recording, paths in datasets.items():
        datapaths.extend(paths)
        recording_ids.extend(itertools.repeat(recording, len(paths)))
        frame_rates.extend([ 
            parse_si_metadata(this_path)["SI.hRoiManager.scanVolumeRate"] for this_path in paths
        ])
    # split into individual recordings
    assert len(datapaths) == len(ops["frames_per_folder"])
    last_frames = np.cumsum(ops["frames_per_folder"])
    first_frames = np.concatenate(([0], last_frames[:-1]))
    # load processed data
    for iplane in range(ops["nplanes"]):
        F, Fneu, spks = (
            np.load(
                str(
                    suite2p_dataset.path_full
                    / "suite2p"
                    / ("plane" + str(iplane))
                    / "F.npy"
                )
            ),
            np.load(
                str(
                    suite2p_dataset.path_full
                    / "suite2p"
                    / ("plane" + str(iplane))
                    / "Fneu.npy"
                )
            ),
            np.load(
                str(
                    suite2p_dataset.path_full
                    / "suite2p"
                    / ("plane" + str(iplane))
                    / "spks.npy"
                )
            ),
        )
        datasets_out = []
        if suite2p_dataset.extra_attributes["ast_neuropil"]:
            ast_path = (
                suite2p_dataset.path_full
                / "suite2p"
                / ("plane" + str(iplane))
                / "Fast.npy"
            )
            Fast = np.load(str(ast_path))
<<<<<<< HEAD
            
            dff_ast = np.load(
                str(
                    suite2p_dataset.path_full
                    / "suite2p"
                    / ("plane" + str(iplane))
                    / "dff_ast.npy"
                )
            )
            
        for dataset, recording_id, start, end in zip(
            datapaths, recording_ids, first_frames, last_frames
=======
        for recording_id, start, end, frame_rate in zip(
            recording_ids, first_frames, last_frames, frame_rates
>>>>>>> d3e03aa5
        ):
            split_dataset = Dataset.from_origin(
                project=suite2p_dataset.project,
                origin_type="recording",
                origin_id=recording_id,
                dataset_type="suite2p_traces",
                conflicts=conflicts,
            )

            if (
                split_dataset.get_flexilims_entry() is not None
            ) and conflicts == "skip":
                print(
                    "Dataset {} already split... skipping...".format(split_dataset.name)
                )
                datasets_out.append(split_dataset)
                continue
            # otherwise lets split it
            try:
                os.makedirs(str(split_dataset.path_full))
            except OSError:
                print(
                    "Error creating directory {}".format(str(split_dataset.path_full))
                )
            np.save(str(split_dataset.path_full / "F.npy"), F[:, start:end])
            np.save(str(split_dataset.path_full / "Fneu.npy"), Fneu[:, start:end])
            np.save(str(split_dataset.path_full / "spks.npy"), spks[:, start:end])
            if suite2p_dataset.extra_attributes["ast_neuropil"]:
                np.save(str(split_dataset.path_full / "Fast.npy"), Fast[:, start:end])
                np.save(str(split_dataset.path_full / "dff_ast.npy"), dff_ast[:, start:end])
            split_dataset.extra_attributes = suite2p_dataset.extra_attributes.copy()
            split_dataset.extra_attributes["fs"] = frame_rate
            split_dataset.update_flexilims(mode="overwrite")
            datasets_out.append(split_dataset)
        return datasets_out


def main(
    project,
    session_name,
    *,
    conflicts=None,
    run_neuropil=False,
    run_split=False,
    tau=0.7,
    nplanes=1,
):
    """
    Process all the 2p datasets for a given session

    Args:
        project (str): name of the project, e.g. '3d_vision'
        session_name (str): name of the session
        conflicts (str): how to treat existing processed data
        run_neuropil (bool): whether or not to run neuropil extraction with the
            ASt model
        run_split (bool): whether or not to run splitting for different folders
        tau (float): time constant
        nplanes (int): number of planes

    """
    # get session info from flexilims
    print("Connecting to flexilims...")
    flz_session = flz.get_flexilims_session(project)
    # suite2p
    ops = default_ops()
    ops["ast_neuropil"] = run_neuropil
    ops["tau"] = tau
    ops["nplanes"] = nplanes
    print("Running suite2p...", flush=True)
    suite2p_dataset = run_extraction(flz_session, project, session_name, conflicts, ops)
    # neuropil correction
    if ops["ast_neuropil"]:
        for iplane in range(ops["nplanes"]):
            # correct_neuropil(
            #     suite2p_dataset.path_full / "suite2p" / ("plane" + str(iplane))
            # )
            print("Calculating dF/F...")
            calculate_dFF(suite2p_dataset, iplane, mode='gmm', n_components=2, verbose=True)
    if run_split:
        print("Splitting recordings...")
        split_recordings(flz_session, suite2p_dataset, conflicts="append")


def entry_point():
    defopt.run(main)


if __name__ == "__main__":
    defopt.run(main)<|MERGE_RESOLUTION|>--- conflicted
+++ resolved
@@ -390,7 +390,6 @@
                 / "Fast.npy"
             )
             Fast = np.load(str(ast_path))
-<<<<<<< HEAD
             
             dff_ast = np.load(
                 str(
@@ -403,10 +402,6 @@
             
         for dataset, recording_id, start, end in zip(
             datapaths, recording_ids, first_frames, last_frames
-=======
-        for recording_id, start, end, frame_rate in zip(
-            recording_ids, first_frames, last_frames, frame_rates
->>>>>>> d3e03aa5
         ):
             split_dataset = Dataset.from_origin(
                 project=suite2p_dataset.project,
