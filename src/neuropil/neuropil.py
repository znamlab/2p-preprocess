--- conflicted
+++ resolved
@@ -12,14 +12,8 @@
     traces, var_params, elbos = [], [], []
     for i, (_Fr, _Fn, _stat) in enumerate(zip(Fr, Fn, stat)):
         print('Running correction for ROI {} of {}'.
-<<<<<<< HEAD
               format(i, len(Fr)))
         trace, param, elbo = ast_model(
-=======
-              format(i, len(Fr)),
-              flush=True)
-        trace, param = ast_model(
->>>>>>> 84e4f319
             np.vstack([_Fr, _Fn]),
             np.array([_stat['npix'], _stat['neuropil_mask'].shape[0]])
         )
