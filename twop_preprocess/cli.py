import click


@click.group()
def cli():
    pass


@cli.command()
@click.option("--project", "-p", help="Name of the project")
@click.option("--session", "-s", help="Flexilims name of the session")
@click.option(
    "--conflicts",
    "-c",
    default=None,
    help="How to handle conflicts when processed data already exists",
)
@click.option(
    "--run-neuropil", type=bool, help="Whether to run ASt neuropil correction"
)
@click.option(
    "--run-split", type=bool, default=True, help="Whether to run split recordings"
)
@click.option(
    "--run-suite2p", type=bool, default=True, help="Whether to suite2p extraction"
)
@click.option(
    "--run-dff", type=bool, default=True, help="Whether to run dff extraction"
)
@click.option(
    "--tau", "-t", type=float, help="Decay time constant for spike extraction"
)
@click.option(
    "--keep-binary", is_flag=True, default=False, help="Whether to keep binary files"
)
@click.option(
    "--roidetect",
    type=bool,
    default=True,
    help="Whether to run ROI detection on the suite2p output",
)
def calcium(
    project,
    session,
    conflicts=None,
    run_neuropil=None,
    run_split=True,
    run_suite2p=True,
    run_dff=True,
    keep_binary=False,
    roidetect=True,
    tau=None,
):
    """Run calcium imaging preprocessing pipeline"""
    from twop_preprocess.calcium import extract_session

    ops = {
        "tau": tau,
        "ast_neuropil": run_neuropil,
        "delete_bin": not keep_binary,
        "roidetect": roidetect,
    }
    # delete None values
    ops = {k: v for k, v in ops.items() if v is not None}
    extract_session(
        project,
        session,
        conflicts=conflicts,
        run_split=run_split,
        run_suite2p=run_suite2p,
        run_dff=run_dff,
        ops=ops,
    )


@cli.command()
@click.option("--project", "-p", help="Name of the project")
@click.option("--session", "-s", help="Flexilims name of the session")
@click.option(
    "--conflicts",
    default=None,
    help="How to handle conflicts when processed data already exists",
)
@click.option("--channel", "-c", type=int, help="Channel to use for registration")
@click.option("--max-shift", type=int, help="Maximum shift for registration")
@click.option("--align-planes", type=bool, help="Whether to align planes")
@click.option("--iter", type=int, help="Number of iterations for registration")
@click.option(
    "--bidi-correction",
    type=bool,
    help="Whether to apply bidirectional correction",
)
@click.option(
    "--sequential-volumes",
    type=bool,
    help="Whether stack was imaged as a sequence of volumes rather than planes",
)
@click.option(
    "--zstack-concat",
    is_flag=True,
    default=False,
    help="Whether to concatenate the zstacks in datasets",
)
@click.argument(
<<<<<<< HEAD
    "datasets", nargs=-1, required=False,
=======
    "--datasets", nargs=-1, required=False,
>>>>>>> e1cc4914
)
def zstack(
    project,
    session,
    conflicts=None,
    channel=None,
    max_shift=None,
    align_planes=None,
    iter=None,
    bidi_correction=None,
    sequential_volumes=None,
    datasets=None,
    zstack_concat=None,
):
    """Run zstack registration"""
    from twop_preprocess.zstack import run_zstack_registration
    from twop_preprocess.utils import load_ops

    ops = {
        "ch_to_align": channel,
        "max_shift": max_shift,
        "align_planes": align_planes,
        "iter": iter,
        "bidi_correction": bidi_correction,
        "sequential_volumes": sequential_volumes,
        "zstack_concat": zstack_concat,
        "datasets": datasets,
    }
    # delete None values
    ops = {k: v for k, v in ops.items() if v is not None}
    ops = load_ops(ops, zstack=True)
<<<<<<< HEAD
    run_zstack_registration(
        project=project, session_name=session, conflicts=conflicts, ops=ops
    )
=======
    run_zstack_registration(project=project, session_name=session, conflicts=conflicts, ops=ops)
>>>>>>> e1cc4914
<|MERGE_RESOLUTION|>--- conflicted
+++ resolved
@@ -102,11 +102,7 @@
     help="Whether to concatenate the zstacks in datasets",
 )
 @click.argument(
-<<<<<<< HEAD
     "datasets", nargs=-1, required=False,
-=======
-    "--datasets", nargs=-1, required=False,
->>>>>>> e1cc4914
 )
 def zstack(
     project,
@@ -138,10 +134,6 @@
     # delete None values
     ops = {k: v for k, v in ops.items() if v is not None}
     ops = load_ops(ops, zstack=True)
-<<<<<<< HEAD
     run_zstack_registration(
         project=project, session_name=session, conflicts=conflicts, ops=ops
-    )
-=======
-    run_zstack_registration(project=project, session_name=session, conflicts=conflicts, ops=ops)
->>>>>>> e1cc4914
+    )