import numpy as np
import matplotlib.pyplot as plt
from sklearn import mixture
from scipy.stats import norm


def plot_trace(
    F, rois, plot_baseline=False, baseline=0, ncols=2, icol=0, linecolor="b", title="F"
):
    for i, roi in enumerate(rois):
        plt.subplot2grid((len(rois), ncols), (i, icol))
        plt.plot(F[roi, :], c=linecolor)
        plt.title(f"ROI{roi} {title}")
        if plot_baseline:
            if len(baseline[roi, :]) == 1:
                plt.axhline(baseline[roi, :], color="r")
            else:
                plt.plot(baseline[roi, :], color="r")


def plot_raw_trace(F, random_rois, Fneu=[], titles=["F", "Fneu"]):
    plt.figure(figsize=(10, 3 * len(random_rois)))
    plot_trace(F, random_rois, ncols=2, icol=0, title=titles[0])
    if len(Fneu) > 0:
        plot_trace(Fneu, random_rois, ncols=2, icol=1, title=titles[1])
    plt.tight_layout()


def plot_detrended_trace(
    F_original,
    F_trend,
    F_detrended,
    Fneu_original,
    Fneu_trend,
    Fneu_detrended,
    random_rois,
):
    plt.figure(figsize=(20, 3 * len(random_rois)))
    plot_trace(
        F_original,
        random_rois,
        plot_baseline=True,
        baseline=F_trend,
        ncols=4,
        icol=0,
        title="F",
    )
    plot_trace(F_detrended, random_rois, ncols=4, icol=1, title="F_detrended")
    plot_trace(
        Fneu_original,
        random_rois,
        plot_baseline=True,
        baseline=Fneu_trend,
        ncols=4,
        icol=2,
        title="Fneu",
    )
    plot_trace(Fneu_detrended, random_rois, ncols=4, icol=3, title="Fneu_detrended")
    plt.tight_layout()


def plot_dff(Fast, dff, F0, random_rois):
    plt.figure(figsize=(20, 3 * len(random_rois)))
    plot_trace(
        Fast,
        random_rois,
        plot_baseline=True,
        baseline=F0,
        ncols=4,
        icol=0,
        title="Fast",
    )
    plot_trace(dff, random_rois, ncols=4, icol=1, title="dff")
    plot_trace(dff[:, 5000:6000], random_rois, ncols=4, icol=2, title="dff")
    rounded_dff = np.round(dff, 2)
    for i, roi in enumerate(random_rois):
        plt.subplot2grid((len(random_rois), 4), (i, 3))
        plt.hist(dff[i, :], bins=50)
        plt.title(f"median {np.round(np.median(rounded_dff[i,:]),2)}")
    plt.tight_layout()


def plot_fluorescence_matrices(F, Fneu, Fast, dff, neucoeff=0.7, max_frames=4000):
    idx = np.min([F.shape[1], max_frames])
    to_plot = {
        "F": F[:, :idx],
        "Fneu": Fneu[:, :idx],
        "Fast": Fast[:, :idx],
        "dF/F": dff[:, :idx],
        f"F - {neucoeff} * Fneu": F[:, :idx] - Fneu[:, :idx] * neucoeff,
    }
    fig, axs  = plt.subplots(len(to_plot), 1, figsize=(9, 22), layout="constrained")
    for ax, key in zip(axs.flat,to_plot.keys()):
        x = to_plot[key]
        ax.imshow(
            (x - np.mean(x, axis=1)[:, None]) / np.std(x, axis=1)[:, None],
            vmin=-2,
            vmax=2,
            cmap="RdBu_r",
            aspect="auto",
        )
<<<<<<< HEAD
        ax.set_title(key)
=======
        plt.title(key)


def plot_offset_gmm(F, Fneu, cell_id, n_components, nframes=3000):
    fig = plt.figure(figsize=(10, 5))
    f = F[cell_id] - 0.7 * (Fneu[cell_id] - np.median(Fneu[cell_id]))
    ax = plt.subplot2grid((2, 5), (0, 0), colspan=4)
    s = len(f) // 2
    e = s + nframes
    plt.plot(F[cell_id, s:e], label="F")
    plt.plot(Fneu[cell_id, s:e], label="Fneu")
    plt.plot(f[s:e], label="F - 0.7 * Fneu")
    plt.legend(loc="upper right")
    plt.ylabel("Fluorescence (a.u.)")
    plt.title("Neuropil subtraction")
    plt.xlabel("Frame #")
    gmm = mixture.GaussianMixture(n_components=n_components, random_state=42).fit(
        f.reshape(-1, 1)
    )

    # find useful parameters
    gmm_order = np.argsort(gmm.means_[:, 0])
    gmm_means = gmm.means_[gmm_order]
    covs = gmm.covariances_[gmm_order]
    weights = gmm.weights_[gmm_order]

    bins = np.arange(np.percentile(f, 0.1), np.percentile(f, 99.9), 5)

    ax_hist = plt.subplot2grid((2, 5), (0, 4), colspan=1, sharey=ax)
    plt.hist(f, bins=bins, density=True, orientation="horizontal")
    comps = []
    for i in range(n_components):
        comps.append(
            norm.pdf(bins, float(gmm_means[i][0]), np.sqrt(float(covs[i][0][0])))
            * weights[i]
        )
        l = plt.plot(comps[i], bins)[0]
        plt.axhline(
            gmm_means[i], color=l.get_color(), label="f0" if i == 0 else "__no_label__"
        )
    comps = np.vstack(comps)
    plt.plot(comps.sum(axis=0), bins, linestyle="--", color="k")
    plt.legend(loc="upper right")
    plt.xlabel("Density")
    plt.title("GMM f0")

    ax_dff = plt.subplot2grid((2, 5), (1, 0), colspan=4, sharex=ax)
    f0 = gmm_means[0]
    this_dff = (f - f0) / f0
    ax_dff.plot(this_dff[s:e])
    plt.ylabel("dff")
    plt.xlabel("Frame #")

    ax_dff_hist = plt.subplot2grid((2, 5), (1, 4), colspan=1, sharey=ax_dff)
    dff_range = [this_dff.min(), this_dff.max()]
    plt.hist(
        this_dff,
        bins=np.linspace(*dff_range, 100),
        density=True,
        orientation="horizontal",
    )
    plt.xlabel("Density")
    ax.set_xlim(0, e - s)
    ax_dff.set_ylim(*dff_range)
    for x in fig.axes:
        x.axhline(0, color="k")
    plt.tight_layout()
    return fig
>>>>>>> 18c42fb2
<|MERGE_RESOLUTION|>--- conflicted
+++ resolved
@@ -89,8 +89,8 @@
         "dF/F": dff[:, :idx],
         f"F - {neucoeff} * Fneu": F[:, :idx] - Fneu[:, :idx] * neucoeff,
     }
-    fig, axs  = plt.subplots(len(to_plot), 1, figsize=(9, 22), layout="constrained")
-    for ax, key in zip(axs.flat,to_plot.keys()):
+    fig, axs = plt.subplots(len(to_plot), 1, figsize=(9, 22), layout="constrained")
+    for ax, key in zip(axs.flat, to_plot.keys()):
         x = to_plot[key]
         ax.imshow(
             (x - np.mean(x, axis=1)[:, None]) / np.std(x, axis=1)[:, None],
@@ -99,10 +99,7 @@
             cmap="RdBu_r",
             aspect="auto",
         )
-<<<<<<< HEAD
         ax.set_title(key)
-=======
-        plt.title(key)
 
 
 def plot_offset_gmm(F, Fneu, cell_id, n_components, nframes=3000):
@@ -169,5 +166,4 @@
     for x in fig.axes:
         x.axhline(0, color="k")
     plt.tight_layout()
-    return fig
->>>>>>> 18c42fb2
+    return fig