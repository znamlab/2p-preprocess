# whether to use ASt model for neuropil correction
ast_neuropil: True
# whether to estimate the offset for each recording
correct_offset: True
# number of GMM components for F0 estimation
dff_ncomponents: 2
# cellpose segmentation parameters
roidetect: 1
anatomical_only: 3
pretrained_model: cyto2
diameter_multiplier: 0.01
flow_threshold: 3
cellprob_threshold: -2
# activity-based segmentation parameters
threshold_scaling: 0.5
denoise: 1
sparse_mode: 1
# detrending parameters
detrend: True
detrend_win: 60.0
detrend_pctl: 20.0
detrend_method: subtract
# spike extraction parameters
baseline_method: maximin
sig_baseline: 10.0
win_baseline: 60.0
tau: 0.7
# fixed coefficient for neuropil correction if not using ASt model
neucoeff: 0.7
<<<<<<< HEAD
=======
# whether to delete the registered bin file
delete_bin: True
# path to custom classifier
classifier_path: /nemo/lab/znamenskiyp/home/users/cypranc/2p-preprocess/classifier_gcamp8m.npy
>>>>>>> f3b70fa0

# options for zstack registration
zstack:
  ch_to_align: 0
  iter: 1
  max_shift: 50
  align_planes: True
  bidi_correction: True
<<<<<<< HEAD
  datasets: null
  sequential_volumes: False
  pick_ref: True
  pick_ref_percentile: 75

# options for visualization
sanity_plots: True
plot_nrois: 10
=======
  sequential_volumes: False
  dataset_name: None
>>>>>>> f3b70fa0
<|MERGE_RESOLUTION|>--- conflicted
+++ resolved
@@ -27,13 +27,10 @@
 tau: 0.7
 # fixed coefficient for neuropil correction if not using ASt model
 neucoeff: 0.7
-<<<<<<< HEAD
-=======
-# whether to delete the registered bin file
+#whether to delete the registered bin file
 delete_bin: True
 # path to custom classifier
 classifier_path: /nemo/lab/znamenskiyp/home/users/cypranc/2p-preprocess/classifier_gcamp8m.npy
->>>>>>> f3b70fa0
 
 # options for zstack registration
 zstack:
@@ -42,7 +39,6 @@
   max_shift: 50
   align_planes: True
   bidi_correction: True
-<<<<<<< HEAD
   datasets: null
   sequential_volumes: False
   pick_ref: True
@@ -50,8 +46,4 @@
 
 # options for visualization
 sanity_plots: True
-plot_nrois: 10
-=======
-  sequential_volumes: False
-  dataset_name: None
->>>>>>> f3b70fa0
+plot_nrois: 10