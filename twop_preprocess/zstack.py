--- conflicted
+++ resolved
@@ -295,11 +295,7 @@
         # sorting tifs so that they are in order of acquisition
         zstack.tif_files.sort()
         zstack_tifs = [zstack.path_full / tif for tif in zstack.tif_files]
-<<<<<<< HEAD
-
-=======
         
->>>>>>> e1cc4914
         if ops["zstack_concat"]:
             all_zstack_tifs.extend(zstack_tifs)
             if i < zstacks.shape[0] - 1:
