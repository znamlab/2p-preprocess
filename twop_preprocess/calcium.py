import numpy as np
import os
import datetime
import flexiznam as flz
from flexiznam.schema import Dataset
from twop_preprocess.neuropil.ast_model import ast_model
import itertools
from suite2p import run_s2p
from suite2p.extraction import dcnv
from suite2p.extraction.masks import create_cell_pix, create_neuropil_masks
from suite2p.detection.anatomical import masks_to_stats
from suite2p.detection import roi_stats
from suite2p.gui.drawroi import masks_and_traces
from sklearn import mixture
from twop_preprocess.utils import parse_si_metadata, load_ops
from functools import partial
from tqdm import tqdm
from tifffile import TiffFile
from pathlib import Path
from numba import njit, prange
import matplotlib.pyplot as plt
from twop_preprocess.plotting_utils import sanity_check_utils as sanity
import shutil
from flexiznam.config import PARAMETERS

print = partial(print, flush=True)


def get_processed_path(data_path):
    """Return the path to the processed data.

    Args:
        data_path (str): Relative path to data

    Returns:
        pathlib.Path: Path to processed data

    """
    project = Path(data_path).parts[0]
    if project in PARAMETERS["project_paths"].keys():
        processed_path = Path(PARAMETERS["project_paths"][project]["processed"])
    else:
        processed_path = Path(PARAMETERS["data_root"]["processed"])
    return processed_path / data_path


def get_weights(ops):
    if "meanImgE" in ops:
        img = ops["meanImgE"]
    else:
        img = ops["meanImg"]
        print("no enhanced mean image, using mean image instead")
    weights = 0.1 + np.clip(
        (img - np.percentile(img, 1))
        / (np.percentile(img, 99) - np.percentile(img, 1)),
        0,
        1,
    )
    return weights


def reextract_masks(masks, suite2p_ds):
    """
    Reextract masks from a suite2p dataset.

    Args:
        masks (ndarray): Z x X x Y array of masks to be reextracted
        suite2p_ds (Dataset): suite2p dataset

    Returns:
        merged_masks (ndarray): merged masks
        all_original_masks (list): list of original masks IDs corresponding to each plane
        all_F (list): list of F traces for each plane
        all_Fneu (list): list of Fneu traces
        all_stat (list): list of stats
        all_ops (list): list of ops

    """
    if "Lx" in suite2p_ds.extra_attributes.keys():
        Lx = int(suite2p_ds.extra_attributes["Lx"])
        Ly = int(suite2p_ds.extra_attributes["Ly"])
    else:
        Lx = int(suite2p_ds.extra_attributes["lx"])
        Ly = int(suite2p_ds.extra_attributes["ly"])
    nplanes = int(suite2p_ds.extra_attributes["nplanes"])

    nX = np.ceil(np.sqrt(Ly * Lx * nplanes) / Lx)
    nX = int(nX)
    nY = np.ceil(nplanes / nX).astype(int)

    merged_masks = np.zeros((Ly * nY, Lx * nX))

    stat_orig = [
        dict(
            xpix=np.array((0,)),
            ypix=np.array((0,)),
            lam=np.array((1.0,)),
            med=np.array(()),
        ),
    ]
    all_original_masks = []
    all_F = []
    all_Fneu = []
    all_stat = []
    all_ops = []
    project = suite2p_ds.project
    for iplane, masks_plane in enumerate(masks):
        original_mask_values, reordered_masks = np.unique(
            masks_plane, return_inverse=True
        )
        reordered_masks = reordered_masks.reshape(masks_plane.shape).astype(int)
        iX = iplane % nX
        iY = int(iplane / nX)
        merged_masks[iY * Ly : (iY + 1) * Ly, iX * Lx : (iX + 1) * Lx] = reordered_masks
        all_original_masks.append(original_mask_values[original_mask_values > 0])
        ops = np.load(
            suite2p_ds.path_full / f"plane{iplane}" / "ops.npy", allow_pickle=True
        ).item()

        if np.max(masks_plane) > 0:
            stat = list(masks_to_stats(reordered_masks, get_weights(ops)))
            stat = roi_stats(
                stat,
                Ly,
                Lx,
                aspect=ops.get("aspect", None),
                diameter=ops.get("diameter", None),
                do_crop=ops.get("soma_crop", 1),
            )
            cell_pix = create_cell_pix(
                stat, Ly=Ly, Lx=Lx, lam_percentile=ops.get("lam_percentile", 50.0)
            )
            for roi in stat:
                roi["neuropil_mask"] = create_neuropil_masks(
                    ypixs=[
                        roi["ypix"],
                    ],
                    xpixs=[
                        roi["xpix"],
                    ],
                    cell_pix=cell_pix,
                    inner_neuropil_radius=ops["inner_neuropil_radius"],
                    min_neuropil_pixels=ops["min_neuropil_pixels"],
                    circular=ops.get("circular_neuropil", False),
                )[0]
            print(f"extracting fluorescence for plane {iplane}")
            ops["reg_file"] = get_processed_path(
                project + ops["reg_file"].split(project, 1)[1]
            )
            stat_orig[0]["iplane"] = iplane
            F, Fneu, _, _, _, ops, stat = masks_and_traces(ops, stat, stat_orig)
            all_F.append(F)
            all_Fneu.append(Fneu)
            all_stat.append(stat)
            all_ops.append(ops)
    return merged_masks, all_original_masks, all_F, all_Fneu, all_stat, all_ops


def reextract_session(session, masks, flz_session):
    suite2p_ds = flz.get_children(
        flexilims_session=flz_session,
        parent_name=session,
        children_datatype="dataset",
        filter={"dataset_type": "suite2p_rois"},
    ).iloc[0]
    suite2p_ds = flz.Dataset.from_dataseries(suite2p_ds, flz_session)
    suite2p_ds_annotated = flz.Dataset.from_origin(
        origin_type="session",
        origin_name=session,
        dataset_type="suite2p_rois",
        conflicts="append",
        flexilims_session=flz_session,
        verbose=True,
    )
    suite2p_ds_annotated.extra_attributes = suite2p_ds.extra_attributes
    updated_genealogy = list(suite2p_ds_annotated.genealogy)
    updated_genealogy[-1] = "suite2p_rois_annotated"
    suite2p_ds_annotated.genealogy = updated_genealogy
    suite2p_ds_annotated.path = suite2p_ds.path.parent / "suite2p_rois_annotated"

    source_dir = suite2p_ds.path_full / "combined"
    target_dir = suite2p_ds_annotated.path_full / "combined"
    if target_dir.exists():
        print(f"{target_dir} already exists, overwriting!")
    target_dir.mkdir(exist_ok=True, parents=True)

    shutil.copy(str(source_dir / "ops.npy"), str(target_dir / "ops.npy"))
    merged_masks, all_original_masks, all_F, all_Fneu, all_stat, all_ops = (
        reextract_masks(masks.astype(int), suite2p_ds)
    )
    planes = []
    np.save(
        target_dir / "stat.npy", np.concatenate(all_stat, axis=0), allow_pickle=True
    )
    for F, Fneu, stat, ops in zip(all_F, all_Fneu, all_stat, all_ops):
        target_dir = suite2p_ds_annotated.path_full / f"plane{stat[0]['iplane']}"
        target_dir.mkdir(exist_ok=True)
        np.save(target_dir / "F.npy", F)
        np.save(target_dir / "Fneu.npy", Fneu)
        np.save(target_dir / "stat.npy", stat, allow_pickle=True)
        np.save(target_dir / "ops.npy", ops)
        spike_deconvolution_suite2p(
            suite2p_ds_annotated, stat[0]["iplane"], ops, ast_neuropil=False
        )
        planes.append(stat[0]["iplane"])
    if 0 not in planes:
        print("No plane 0 found, adding empty plane 0")
        target_dir = suite2p_ds_annotated.path_full / "plane0"
        target_dir.mkdir(exist_ok=True)
        np.save(target_dir / "F.npy", np.array([[]]))
        np.save(target_dir / "Fneu.npy", np.array([[]]))
        np.save(target_dir / "spks.npy", np.array([[]]))
        np.save(target_dir / "stat.npy", np.array([]), allow_pickle=True)
        np.save(target_dir / "ops.npy", ops)

    suite2p_ds_annotated.update_flexilims(mode="update")

    print("Calculating dF/F...")
    extract_dff(suite2p_ds_annotated, ops)

    print("Splitting recordings...")
    split_recordings(flz_session, suite2p_ds_annotated, conflicts="overwrite")
    return all_original_masks


def run_extraction(flz_session, project, session_name, conflicts, ops):
    """
    Fetch data from flexilims and run suite2p with the provided settings

    Args:
        flz_session (Flexilims): flexilims session
        project (str): name of the project, determines save path
        session_name (str): name of the session, used to find data on flexilims
        conflicts (str): defines behavior if recordings have already been split
        ops (dict): dictionary of suite2p settings

    Returns:
        Dataset: object containing the generated dataset

    """
    # get experimental session
    exp_session = flz.get_entity(
        datatype="session", name=session_name, flexilims_session=flz_session
    )
    if exp_session is None:
        raise ValueError(f"Session {session_name} not found on flexilims")

    # fetch an existing suite2p dataset or create a new suite2p dataset
    if conflicts == "overwrite":
        suite2p_datasets = flz.get_datasets(
            origin_name=session_name,
            dataset_type="suite2p_rois",
            project_id=project,
            flexilims_session=flz_session,
            return_dataseries=False,
        )
        if len(suite2p_datasets) == 0:
            raise ValueError(
                f"No suite2p dataset found for session {session_name}. Cannot overwrite."
            )
        elif len(suite2p_datasets) > 1:
            print(
                f"{len(suite2p_datasets)} suite2p datasets found for session {session_name}"
            )
            print("Overwriting the last one...")
            suite2p_dataset = suite2p_datasets[
                np.argmax(
                    [
                        datetime.datetime.strptime(i.created, "%Y-%m-%d %H:%M:%S")
                        for i in suite2p_datasets
                    ]
                )
            ]
        else:
            suite2p_dataset = suite2p_datasets[0]

    else:
        suite2p_dataset = Dataset.from_origin(
            project=project,
            origin_type="session",
            origin_id=exp_session["id"],
            dataset_type="suite2p_rois",
            conflicts=conflicts,
        )
    # if already on flexilims and not re-processing, then do nothing
    if (suite2p_dataset.get_flexilims_entry() is not None) and conflicts == "skip":
        print(
            "Session {} already processed... skipping extraction...".format(
                exp_session["name"]
            )
        )
        return suite2p_dataset

    # fetch SI datasets
    si_datasets = flz.get_datasets_recursively(
        origin_id=exp_session["id"],
        parent_type="recording",
        filter_parents={"recording_type": "two_photon"},
        dataset_type="scanimage",
        flexilims_session=flz_session,
        return_paths=True,
    )
    datapaths = []
    for _, p in si_datasets.items():
        datapaths.extend(p)
    # set save path
    ops["save_path0"] = str(suite2p_dataset.path_full.parent)
    ops["save_folder"] = suite2p_dataset.dataset_name
    # assume frame rates are the same for all recordings
    si_metadata = parse_si_metadata(datapaths[0])
    ops["fs"] = si_metadata["SI.hRoiManager.scanVolumeRate"]
    if si_metadata["SI.hStackManager.enable"]:
        ops["nplanes"] = si_metadata["SI.hStackManager.numSlices"]
    else:
        ops["nplanes"] = 1
    # calculate cell diameter based on zoom and pixel size
    ops["diameter"] = int(
        round(
            si_metadata["SI.hRoiManager.pixelsPerLine"]
            * si_metadata["SI.hRoiManager.scanZoomFactor"]
            * ops["diameter_multiplier"]
        )
    )
    # print ops
    print("Running suite2p with the following ops:")
    for k, v in ops.items():
        print(f"{k}: {v}")
    # run suite2p
    db = {"data_path": datapaths}
    opsEnd = run_s2p(ops=ops, db=db)
    if "date_proc" in opsEnd:
        opsEnd["date_proc"] = opsEnd["date_proc"].isoformat()
    # update the database
    ops = ops.copy()
    for k, v in opsEnd.items():
        if isinstance(v, np.ndarray):
            print(f"{k} is a numpy array, skipping")
            continue
        if isinstance(v, datetime.datetime):
            ops[k] = v.strftime(r"%Y-%m-%d %H:%M:%S")
        if isinstance(v, np.float32):
            ops[k] = float(v)
        else:
            ops[k] = v

    suite2p_dataset.extra_attributes = ops
    suite2p_dataset.update_flexilims(mode="overwrite")
    return suite2p_dataset



def extract_dff(suite2p_dataset, ops):
    """
    Correct offsets, detrend, calculate dF/F and deconvolve spikes for the whole session.

    Args:
        suite2p_dataset (Dataset): dataset containing concatenated recordings
        ops (dict): dictionary of suite2p settings

    """
    first_frames, last_frames = get_recording_frames(suite2p_dataset)
    offsets = []
    for datapath in suite2p_dataset.extra_attributes["data_path"]:

        datapath = os.path.join(
            flz.PARAMETERS["data_root"]["raw"], *datapath.split("/")[-4:]
        )  # add the raw path from flexiznam config
        if ops["correct_offset"]:
            offsets.append(estimate_offset(datapath))
            print(f"Estimated offset for {datapath} is {offsets[-1]}")
            np.save(suite2p_dataset.path_full / "offsets.npy", offsets)
        else:
            offsets.append(0)

    fs = suite2p_dataset.extra_attributes["fs"]
    # run neuropil correction, dFF calculation and spike deconvolution
    for iplane in range(int(suite2p_dataset.extra_attributes["nplanes"])):
        dpath = suite2p_dataset.path_full / f"plane{iplane}"
        F = np.load(dpath / "F.npy")
        if F.shape[1] == 0:
            print(f"No rois found for plane {iplane}")
            continue
        Fneu = np.load(dpath / "Fneu.npy")
        if ops["sanity_plots"]:
            os.makedirs(dpath / "sanity_plots", exist_ok=True)
            np.random.seed(0)
            random_rois = np.random.choice(F.shape[0], ops["plot_nrois"], replace=False)
            sanity.plot_raw_trace(F, random_rois, Fneu)
            plt.savefig(dpath / "sanity_plots/raw_trace.png")
        F = correct_offset(
            dpath / "F.npy", offsets, first_frames[:, iplane], last_frames[:, iplane]
        )
        Fneu = correct_offset(
            dpath / "Fneu.npy", offsets, first_frames[:, iplane], last_frames[:, iplane]
        )
        if ops["detrend"]:
            print("Detrending...")
            F_offset_corrected = F.copy()
            Fneu_offset_corrected = Fneu.copy()
            F, F_trend = detrend(
                F, first_frames[:, iplane], last_frames[:, iplane], ops, fs
            )
            Fneu, Fneu_trend = detrend(
                Fneu, first_frames[:, iplane], last_frames[:, iplane], ops, fs
            )

        if ops["ast_neuropil"]:
            print("Running ASt neuropil correction...")
            correct_neuropil(dpath, F, Fneu)
            Fast = np.load(dpath / "Fast.npy")
            dff, f0 = calculate_dFF(dpath, Fast, Fneu, ops)
            print("Deconvolve spikes from neuropil corrected trace...")
            spike_deconvolution_suite2p(suite2p_dataset, iplane, ops)
        else:
            dff, f0 = calculate_dFF(dpath, F, Fneu, ops)
            Fast = np.zeros_like(F)

        if ops["sanity_plots"]:
            sanity.plot_raw_trace(F_offset_corrected, random_rois, Fneu)
            plt.savefig(dpath / "sanity_plots/offset_corrected.png")
            sanity.plot_dff(Fast, dff, f0, random_rois)
            plt.savefig(dpath / "sanity_plots" / f'dffs_n{ops["dff_ncomponents"]}.png')
            sanity.plot_fluorescence_matrices(F, Fneu, Fast, dff, ops["neucoeff"])
            plt.savefig(dpath / "sanity_plots" / f"fluorescence_matrices.png")
            if ops["detrend"]:
                sanity.plot_detrended_trace(
                    F_offset_corrected,
                    F_trend,
                    F,
                    Fneu_offset_corrected,
                    Fneu_trend,
                    Fneu,
                    random_rois,
                )
                plt.savefig(dpath / "sanity_plots" / "detrended.png")
            if ops["ast_neuropil"]:
                sanity.plot_raw_trace(F, random_rois, Fast, titles=["F", "Fast"])
                plt.savefig(dpath / "sanity_plots" / "neuropil_corrected.png")


def estimate_offset(datapath, n_components=3):
    """
    Estimate the offset for a given tiff file using a GMM with n_components.

    Args:
        datapath (str): path to the tiff file
        n_components (int): number of components for GMM. default 3.

    Returns:
        offset (float): estimated offset

    """
    # find the first tiff at the path
    tiffs = list(Path(datapath).glob("*.tif"))
    if len(tiffs) == 0:
        raise ValueError(f"No tiffs found at {datapath}")
    tiff = tiffs[0]
    # load the tiff using tifffile
    with TiffFile(tiff) as tif:
        # get the first frame
        frame = tif.asarray(key=0)
    # find the offset
    gmm = mixture.GaussianMixture(n_components=n_components, random_state=42).fit(
        frame.reshape(-1, 1)
    )
    gmm_means = np.sort(gmm.means_[:, 0])
    return gmm_means[0]


def correct_offset(datapath, offsets, first_frames, last_frames):
    """
    Load the concatenated fluorescence trace and subtract offset for each recording.

    Args:
        datapath (str): path to the concatenated fluorescence trace
        offsets (numpy.ndarray): shape nrecordings, offsets for each recording
        first_frames (numpy.ndarray): shape nrecordings, first frame of each recording
        last_frames (numpy.ndarray): shape nrecordings, last frame of each recording

    Returns:
        F (numpy.ndarray): shape nrois x time, raw fluorescence trace for all rois extracted from suite2p

    """
    # load the concatenated fluorescence trace
    F = np.load(datapath)
    # subtract offset for each recording
    for start, end, offset in zip(first_frames, last_frames, offsets):
        F[:, start:end] -= offset
    return F


@njit(parallel=True)
def rolling_percentile(arr, window, percentile):
    output = np.empty(len(arr) - window + 1)
    for i in prange(len(output)):
        output[i] = np.percentile(arr[i : i + window], percentile)
    return output


def detrend(F, first_frames, last_frames, ops, fs):
    """
    Detrend the concatenated fluorescence trace for each recording.

    Args:
        F (numpy.ndarray): shape nrois x time, raw fluorescence trace for all rois extracted from suite2p
        first_frames (numpy.ndarray): shape nrecordings, first frame of each recording
        last_frames (numpy.ndarray): shape nrecordings, last frame of each recording
        ops (dict): dictionary of suite2p settings

    Returns:
        F (numpy.ndarray): shape nrois x time, detrended fluorescence trace for all rois extracted from suite2p

    """
    win_frames = int(ops["detrend_win"] * fs)

    if win_frames % 2 == 0:
        pad_size = (win_frames // 2, win_frames // 2 - 1)
    else:
        pad_size = (win_frames // 2 , win_frames // 2 )  # Adjust for odd case

    all_rec_baseline = np.zeros_like(F)
    for i, (start, end) in enumerate(zip(first_frames, last_frames)):
        rec_rolling_baseline = np.zeros_like(F[:, start:end])
        for j in range(F.shape[0]):
            pad_front = win_frames // 2
            pad_end = win_frames // 2 - 1

            if ops["nplanes"] == 1:
                pad_end += 1
    
            rolling_baseline = np.pad(
                rolling_percentile(
                    F[j, start:end],
                    win_frames,
                    ops["detrend_pctl"],
                ),
<<<<<<< HEAD
                (pad_front, pad_end),
=======
                pad_size,
>>>>>>> 92f6c76f
                mode='edge',

            )

            rec_rolling_baseline[j, :] = rolling_baseline

        if i == 0:
            first_recording_baseline = np.median(rec_rolling_baseline, axis=1)
            first_recording_baseline = first_recording_baseline.reshape(-1, 1)
        if ops["detrend_method"] == "subtract":
            F[:, start:end] -= rec_rolling_baseline - first_recording_baseline
        else:
            F[:, start:end] /= rec_rolling_baseline / first_recording_baseline
        all_rec_baseline[:, start:end] = rec_rolling_baseline
    return F, all_rec_baseline


def correct_neuropil(dpath, Fr, Fn):
    stat = np.load(dpath / "stat.npy", allow_pickle=True)

    print("Starting neuropil correction with ASt method...", flush=True)
    traces, var_params, elbos = [], [], []
    for _Fr, _Fn, _stat in tqdm(zip(Fr, Fn, stat)):
        trace, param, elbo = ast_model(
            np.vstack([_Fr, _Fn]),
            np.array([_stat["npix"], _stat["neuropil_mask"].shape[0]]),
        )
        traces.append(trace)
        var_params.append(param)
        elbos.append(elbo)

    print("Neuropil correction completed... Saving...", flush=True)
    Fast = np.vstack(traces)
    np.save(dpath / "Fast.npy", Fast, allow_pickle=True)
    np.save(dpath / "ast_stat.npy", np.vstack(var_params), allow_pickle=True)
    np.save(dpath / "ast_elbo.npy", np.vstack(elbos), allow_pickle=True)
    return Fast


def dFF(f, n_components=2):
    """
    Helper function for calculating dF/F from raw fluorescence trace.
    Args:
        f (numpy.ndarray): shape nrois x time, raw fluorescence trace for all rois extracted from suite2p
        n_components (int): number of components for GMM. default 2.

    Returns:
        dffs (numpy.ndarray): shape nrois x time, dF/F for all rois extracted from suite2p

    """
    f0 = np.zeros(f.shape[0])
    for i in tqdm(range(f.shape[0])):
        gmm = mixture.GaussianMixture(n_components=n_components, random_state=42).fit(
            f[i].reshape(-1, 1)
        )
        gmm_means = np.sort(gmm.means_[:, 0])
        f0[i] = gmm_means[0]
    f0 = f0.reshape(-1, 1)
    dff = (f - f0) / f0
    return dff, f0


def calculate_dFF(dpath, F, Fneu, ops):
    """
    Calculate dF/F for the whole session with concatenated recordings after neuropil correction.

    Args:
        suite2p_dataset (Dataset): dataset containing concatenated recordings
            to split
        iplane (int): which plane.
        n_components (int): number of components for GMM. default 2.
        ast_neuropil (bool): whether to use ASt neuropil correction or not. Default True.
        neucoeff (float): coefficient for neuropil correction. Only used if ast_neuropil
            is False. Default 0.7.

    """
    print("Calculating dF/F...")
    if not ops["ast_neuropil"]:
        F = F - ops["neucoeff"] * Fneu
    # Calculate dFFs and save to the suite2p folder
    print(f"n components for dFF calculation: {ops['dff_ncomponents']}")
    dff, f0 = dFF(F, n_components=ops["dff_ncomponents"])
    np.save(dpath / "dff_ast.npy" if ops["ast_neuropil"] else dpath / "dff.npy", dff)
    np.save(dpath / "f0_ast.npy" if ops["ast_neuropil"] else dpath / "f0.npy", f0)
    return dff, f0


def spike_deconvolution_suite2p(suite2p_dataset, iplane, ops={}, ast_neuropil=True):
    """
    Run spike deconvolution on the concatenated recordings after ASt neuropil correction.

    Args:
        suite2p_dataset (Dataset): dataset containing concatenated recordings
        iplane (int): which plane to run on
        ops (dict): dictionary of suite2p settings

    """
    # Load the Fast.npy file and ops.npy file
    if ast_neuropil:
        F_path = suite2p_dataset.path_full / f"plane{iplane}" / "Fast.npy"
        spks_path = suite2p_dataset.path_full / f"plane{iplane}" / "spks_ast.npy"
    else:
        F_path = suite2p_dataset.path_full / f"plane{iplane}" / "F.npy"
        spks_path = suite2p_dataset.path_full / f"plane{iplane}" / "spks.npy"

    suite2p_ops_path = suite2p_dataset.path_full / f"plane{iplane}" / "ops.npy"
    F = np.load(F_path)
    suite2p_ops = np.load(suite2p_ops_path, allow_pickle=True).tolist()
    suite2p_ops.update(ops)
    ops = suite2p_ops

    # baseline operation
    F = dcnv.preprocess(
        F=F,
        baseline=ops["baseline_method"],
        win_baseline=ops["win_baseline"],
        sig_baseline=ops["sig_baseline"],
        fs=ops["fs"],
    )

    # get spikes
    spks = dcnv.oasis(F=F, batch_size=ops["batch_size"], tau=ops["tau"], fs=ops["fs"])
    np.save(spks_path, spks)


def get_recording_frames(suite2p_dataset):
    """
    Get the first and last frames of each recording in the session.

    Args:
        suite2p_dataset (Dataset): dataset containing concatenated recordings

    Returns:
        first_frames (numpy.ndarray): shape nrecordings x nplanes, first frame of each recording
        last_frames (numpy.ndarray): shape nrecordings x nplanes, last frame of each recording

    """
    # load the ops file to find length of individual recordings
    try:
        nplanes = int(float(suite2p_dataset.extra_attributes["nplanes"]))

    except (KeyError): #Default to 1 if missing 
        suite2p_dataset.extra_attributes["nplanes"] = 1
        suite2p_dataset.update_flexilims(mode='update')
        
        nplanes = int(suite2p_dataset.extra_attributes["nplanes"])

    ops = []
    for iplane in range(nplanes):
        ops_path = suite2p_dataset.path_full / f"plane{iplane}" / "ops.npy"
        ops.append(np.load(ops_path, allow_pickle=True).item())
    # different planes may have different number of frames if recording is stopped mid-volume
    last_frames = []
    first_frames = []
    for ops_plane in ops:
        last_frames.append(np.cumsum(ops_plane["frames_per_folder"]))
        first_frames.append(np.concatenate(([0], last_frames[-1][:-1])))
    last_frames = np.stack(last_frames, axis=1)
    first_frames = np.stack(first_frames, axis=1)
    return first_frames, last_frames


def split_recordings(flz_session, suite2p_dataset, conflicts):
    """
    suite2p concatenates all the recordings in a given session into a single file.
    To facilitate downstream analyses, we cut them back into chunks and add them
    to flexilims as children of the corresponding recordings.

    Args:
        flz_session (Flexilims): flexilims session
        suite2p_dataset (Dataset): dataset containing concatenated recordings
            to split
        conflicts (str): defines behavior if recordings have already been split

    """
    # get scanimage datasets
    datasets = flz.get_datasets_recursively(
        origin_id=suite2p_dataset.origin_id,
        parent_type="recording",
        filter_parents={"recording_type": "two_photon"},
        dataset_type="scanimage",
        flexilims_session=flz_session,
        return_paths=True,
    )
    datapaths = []
    recording_ids = []
    frame_rates = []
    for recording, paths in datasets.items():
        datapaths.extend(paths)
        recording_ids.extend(itertools.repeat(recording, len(paths)))
        frame_rates.extend(
            [
                parse_si_metadata(this_path)["SI.hRoiManager.scanVolumeRate"]
                for this_path in paths
            ]
        )
    datasets_out = []
    first_frames, last_frames = get_recording_frames(suite2p_dataset)
    nplanes = int(float(suite2p_dataset.extra_attributes["nplanes"]))
    for raw_datapath, recording_id, first_frames_rec, last_frames_rec in zip(
        datapaths, recording_ids, first_frames, last_frames
    ):
        # minimum number of frames across planes
        nframes = np.min(last_frames_rec - first_frames_rec)
        # get the path for split dataset
        split_dataset = flz.get_datasets(
            origin_id=recording_id,
            dataset_type="suite2p_traces",
            project_id=suite2p_dataset.project,
            flexilims_session=flz_session,
            return_dataseries=False,
        )

        recording_name = flz.get_entity(
            datatype="recording", flexilims_session=flz_session, id=recording_id
        ).name
        if len(split_dataset) > 0:
            print(
                f"WARNING:{len(split_dataset)} suite2p datasets found for recording {recording_name}"
            )
            split_dataset = split_dataset[
                np.argmax(
                    [
                        datetime.datetime.strptime(i.created, "%Y-%m-%d %H:%M:%S")
                        for i in split_dataset
                    ]
                )
            ]
            print(split_dataset)
            if conflicts == "overwrite":
                print(f"Overwriting the last dataset {split_dataset.full_name}...")
            elif (split_dataset.get_flexilims_entry() is not None) and (
                conflicts == "skip"
            ):
                print(f"Dataset {split_dataset.full_name} already split... skipping...")
                datasets_out.append(split_dataset)
                continue

            else:
                split_dataset = Dataset.from_origin(
                    project=suite2p_dataset.project,
                    origin_type="recording",
                    origin_id=recording_id,
                    dataset_type="suite2p_traces",
                    conflicts=conflicts,
                )
        else:
            split_dataset = Dataset.from_origin(
                project=suite2p_dataset.project,
                origin_type="recording",
                origin_id=recording_id,
                dataset_type="suite2p_traces",
                conflicts=conflicts,
            )

        split_dataset.path_full.mkdir(parents=True, exist_ok=True)
        si_metadata = parse_si_metadata(raw_datapath)
        np.save(split_dataset.path_full / "si_metadata.npy", si_metadata)
        # load processed data
        for iplane, start in zip(range(nplanes), first_frames_rec):
            suite2p_path = suite2p_dataset.path_full / f"plane{iplane}"
            # otherwise lets split it
            split_path = split_dataset.path_full / f"plane{iplane}"
            try:
                split_path.mkdir(parents=True, exist_ok=True)
            except OSError:
                print(f"Error creating directory {split_path}")
            F = np.load(suite2p_path / "F.npy")
            if F.shape[1] == 0:
                print(f"No rois found when splitting recordings for plane {iplane}")
                continue
            Fneu, spks = (
                np.load(suite2p_path / "Fneu.npy"),
                np.load(suite2p_path / "spks.npy"),
            )
            end = start + nframes
            np.save(split_path / "F.npy", F[:, start:end])
            np.save(split_path / "Fneu.npy", Fneu[:, start:end])
            np.save(split_path / "spks.npy", spks[:, start:end])
            if suite2p_dataset.extra_attributes["ast_neuropil"]:
                Fast, dff_ast, spks_ast = (
                    np.load(suite2p_path / "Fast.npy"),
                    np.load(suite2p_path / "dff_ast.npy"),
                    np.load(suite2p_path / "spks_ast.npy"),
                )
                np.save(split_path / "Fast.npy", Fast[:, start:end])
                np.save(split_path / "dff_ast.npy", dff_ast[:, start:end])
                np.save(split_path / "spks_ast.npy", spks_ast[:, start:end])
            else:
                dff = np.load(suite2p_path / "dff.npy")
                np.save(split_path / "dff.npy", dff[:, start:end])
        split_dataset.extra_attributes = suite2p_dataset.extra_attributes.copy()
        split_dataset.extra_attributes["fs"] = si_metadata[
            "SI.hRoiManager.scanVolumeRate"
        ]
        split_dataset.extra_attributes["nframes"] = nframes
        split_dataset.update_flexilims(mode="overwrite")
        datasets_out.append(split_dataset)
    return datasets_out


def extract_session(
    project,
    session_name,
    conflicts=None,
    run_split=False,
    run_suite2p=True,
    run_dff=True,
    ops={},
):
    """
    Process all the 2p datasets for a given session

    Args:
        project (str): name of the project, e.g. '3d_vision'
        session_name (str): name of the session
        conflicts (str): how to treat existing processed data
        run_split (bool): whether or not to run splitting for different folders
        run_suite2p (bool): whether or not to run extraction
        run_dff (bool): whether or not to run dff calculation

    """
    # get session info from flexilims
    print("Connecting to flexilims...")
    flz_session = flz.get_flexilims_session(project)
    ops = load_ops(ops)
    if run_suite2p:
        suite2p_dataset = run_extraction(
            flz_session, project, session_name, conflicts, ops
        )
    else:
        suite2p_datasets = flz.get_datasets(
            origin_name=session_name,
            dataset_type="suite2p_rois",
            project_id=project,
            flexilims_session=flz_session,
            return_dataseries=False,
        )
        if len(suite2p_datasets) == 0:
            raise ValueError(f"No suite2p dataset found for session {session_name}")
        elif len(suite2p_datasets) > 1:
            print(
                f"{len(suite2p_datasets)} suite2p datasets found for session {session_name}"
            )
            print("Splitting the last one...")
            suite2p_dataset = suite2p_datasets[
                np.argmax(
                    [
                        datetime.datetime.strptime(i.created, "%Y-%m-%d %H:%M:%S")
                        for i in suite2p_datasets
                    ]
                )
            ]
        else:
            suite2p_dataset = suite2p_datasets[0]

    if run_dff:
        print("Calculating dF/F...")
        extract_dff(suite2p_dataset, ops, project, flz_session)

    if run_split:
        print("Splitting recordings...")
        split_recordings(flz_session, suite2p_dataset, conflicts=conflicts)<|MERGE_RESOLUTION|>--- conflicted
+++ resolved
@@ -522,11 +522,11 @@
     for i, (start, end) in enumerate(zip(first_frames, last_frames)):
         rec_rolling_baseline = np.zeros_like(F[:, start:end])
         for j in range(F.shape[0]):
-            pad_front = win_frames // 2
-            pad_end = win_frames // 2 - 1
-
-            if ops["nplanes"] == 1:
-                pad_end += 1
+            # pad_front = win_frames // 2
+            # pad_end = win_frames // 2 - 1
+
+            # if ops["nplanes"] == 1:
+            #     pad_end += 1
     
             rolling_baseline = np.pad(
                 rolling_percentile(
@@ -534,11 +534,7 @@
                     win_frames,
                     ops["detrend_pctl"],
                 ),
-<<<<<<< HEAD
-                (pad_front, pad_end),
-=======
                 pad_size,
->>>>>>> 92f6c76f
                 mode='edge',
 
             )
