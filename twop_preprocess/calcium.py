--- conflicted
+++ resolved
@@ -13,17 +13,11 @@
 from pathlib import Path
 from numba import njit, prange
 import matplotlib.pyplot as plt
-<<<<<<< HEAD
 
 import warnings
 from .utils import parse_si_metadata, load_ops
 from .plotting_utils import sanity_check_utils as sanity
 
-=======
-from twop_preprocess.plotting_utils import sanity_check_utils as sanity
-import shutil
-from flexiznam.config import PARAMETERS
->>>>>>> 2fd459e4
 
 print = partial(print, flush=True)
 
@@ -43,7 +37,6 @@
     Returns:
         weights (numpy.ndarray): weights for the suite2p detection
     """
-<<<<<<< HEAD
     mean_img = ops["meanImg"]
     if ops.get("denoise", 1):
         warnings.warn("Calculating weights on non-denoised data. F will change")
@@ -71,29 +64,8 @@
         raise NotImplementedError("Non anatomical not implemented. Requires max_proj")
         img = max_proj.copy()
         weights = max_proj
-=======
-    project = Path(data_path).parts[0]
-    if project in PARAMETERS["project_paths"].keys():
-        processed_path = Path(PARAMETERS["project_paths"][project]["processed"])
-    else:
-        processed_path = Path(PARAMETERS["data_root"]["processed"])
-    return processed_path / data_path
-
-
-def get_weights(ops):
-    if "meanImgE" in ops:
-        img = ops["meanImgE"]
-    else:
-        img = ops["meanImg"]
-        print("no enhanced mean image, using mean image instead")
-    weights = 0.1 + np.clip(
-        (img - np.percentile(img, 1))
-        / (np.percentile(img, 99) - np.percentile(img, 1)),
-        0,
-        1,
-    )
->>>>>>> 2fd459e4
     return weights
+
 
 
 def reextract_masks(masks, suite2p_ds):
@@ -113,6 +85,7 @@
         all_stat (list): list of stats
         all_ops (list): list of ops
 
+
     """
     import suite2p
     import suite2p.detection.anatomical
@@ -130,24 +103,11 @@
 
     # Initialize outputs
     merged_masks = np.zeros((Ly * nY, Lx * nX))
-<<<<<<< HEAD
-=======
-
-    stat_orig = [
-        dict(
-            xpix=np.array((0,)),
-            ypix=np.array((0,)),
-            lam=np.array((1.0,)),
-            med=np.array(()),
-        ),
-    ]
->>>>>>> 2fd459e4
     all_original_masks = []
     all_stat = []
     all_ops = []
 
     for iplane, masks_plane in enumerate(masks):
-<<<<<<< HEAD
         if not np.any(masks_plane):
             print(f"No masks for plane {iplane}. Skipping")
             continue
@@ -156,11 +116,6 @@
             masks_plane, return_inverse=True
         )
         # np.unique return_inverse returns the flattened array, so we need to reshape it
-=======
-        original_mask_values, reordered_masks = np.unique(
-            masks_plane, return_inverse=True
-        )
->>>>>>> 2fd459e4
         reordered_masks = reordered_masks.reshape(masks_plane.shape).astype(int)
 
         # Add the reordered masks to the merged masks
@@ -169,7 +124,6 @@
         merged_masks[iY * Ly : (iY + 1) * Ly, iX * Lx : (iX + 1) * Lx] = reordered_masks
 
         all_original_masks.append(original_mask_values[original_mask_values > 0])
-<<<<<<< HEAD
         path2ops = suite2p_ds.path_full / f"plane{iplane}" / "ops.npy"
         ops = np.load(path2ops, allow_pickle=True).item()
 
@@ -239,59 +193,6 @@
         suite2p_ds.update_flexilims(mode="update")
 
     # create or load a new suite2p dataset
-=======
-        ops = np.load(
-            suite2p_ds.path_full / f"plane{iplane}" / "ops.npy", allow_pickle=True
-        ).item()
-
-        if np.max(masks_plane) > 0:
-            stat = list(masks_to_stats(reordered_masks, get_weights(ops)))
-            stat = roi_stats(
-                stat,
-                Ly,
-                Lx,
-                aspect=ops.get("aspect", None),
-                diameter=ops.get("diameter", None),
-                do_crop=ops.get("soma_crop", 1),
-            )
-            cell_pix = create_cell_pix(
-                stat, Ly=Ly, Lx=Lx, lam_percentile=ops.get("lam_percentile", 50.0)
-            )
-            for roi in stat:
-                roi["neuropil_mask"] = create_neuropil_masks(
-                    ypixs=[
-                        roi["ypix"],
-                    ],
-                    xpixs=[
-                        roi["xpix"],
-                    ],
-                    cell_pix=cell_pix,
-                    inner_neuropil_radius=ops["inner_neuropil_radius"],
-                    min_neuropil_pixels=ops["min_neuropil_pixels"],
-                    circular=ops.get("circular_neuropil", False),
-                )[0]
-            print(f"extracting fluorescence for plane {iplane}")
-            ops["reg_file"] = get_processed_path(
-                project + ops["reg_file"].split(project, 1)[1]
-            )
-            stat_orig[0]["iplane"] = iplane
-            F, Fneu, _, _, _, ops, stat = masks_and_traces(ops, stat, stat_orig)
-            all_F.append(F)
-            all_Fneu.append(Fneu)
-            all_stat.append(stat)
-            all_ops.append(ops)
-    return merged_masks, all_original_masks, all_F, all_Fneu, all_stat, all_ops
-
-
-def reextract_session(session, masks, flz_session):
-    suite2p_ds = flz.get_children(
-        flexilims_session=flz_session,
-        parent_name=session,
-        children_datatype="dataset",
-        filter={"dataset_type": "suite2p_rois"},
-    ).iloc[0]
-    suite2p_ds = flz.Dataset.from_dataseries(suite2p_ds, flz_session)
->>>>>>> 2fd459e4
     suite2p_ds_annotated = flz.Dataset.from_origin(
         origin_type="session",
         origin_name=session,
@@ -317,7 +218,6 @@
             raise ValueError(f"{target_dir} already exists, cannot append!")
     target_dir.mkdir(exist_ok=True, parents=True)
 
-<<<<<<< HEAD
     # check if the binary still exist
     re_register = False
     # load one random ops file to get the project path
@@ -429,32 +329,12 @@
     for stat, ops in zip(all_stat, all_ops):
         target_dir = suite2p_ds_annotated.path_full / f"plane{stat[0]['iplane']}"
         target_dir.mkdir(exist_ok=True)
-=======
-    shutil.copy(str(source_dir / "ops.npy"), str(target_dir / "ops.npy"))
-    merged_masks, all_original_masks, all_F, all_Fneu, all_stat, all_ops = (
-        reextract_masks(masks.astype(int), suite2p_ds)
-    )
-    planes = []
-    np.save(
-        target_dir / "stat.npy", np.concatenate(all_stat, axis=0), allow_pickle=True
-    )
-    for F, Fneu, stat, ops in zip(all_F, all_Fneu, all_stat, all_ops):
-        target_dir = suite2p_ds_annotated.path_full / f"plane{stat[0]['iplane']}"
-        target_dir.mkdir(exist_ok=True)
-        np.save(target_dir / "F.npy", F)
-        np.save(target_dir / "Fneu.npy", Fneu)
-        np.save(target_dir / "stat.npy", stat, allow_pickle=True)
-        np.save(target_dir / "ops.npy", ops)
->>>>>>> 2fd459e4
         spike_deconvolution_suite2p(
             suite2p_ds_annotated, stat[0]["iplane"], ops, ast_neuropil=False
         )
         planes.append(stat[0]["iplane"])
-<<<<<<< HEAD
 
     # Add empty plane 0 if it is not in the list of planes
-=======
->>>>>>> 2fd459e4
     if 0 not in planes:
         print("No plane 0 found, adding empty plane 0")
         target_dir = suite2p_ds_annotated.path_full / "plane0"
@@ -506,6 +386,7 @@
     if exp_session is None:
         raise ValueError(f"Session {session_name} not found on flexilims")
 
+
     # fetch an existing suite2p dataset or create a new suite2p dataset
     if conflicts == "overwrite":
         suite2p_datasets = flz.get_datasets(
@@ -515,7 +396,16 @@
             flexilims_session=flz_session,
             return_dataseries=False,
         )
+            origin_name=session_name,
+            dataset_type="suite2p_rois",
+            project_id=project,
+            flexilims_session=flz_session,
+            return_dataseries=False,
+        )
         if len(suite2p_datasets) == 0:
+            raise ValueError(
+                f"No suite2p dataset found for session {session_name}. Cannot overwrite."
+            )
             raise ValueError(
                 f"No suite2p dataset found for session {session_name}. Cannot overwrite."
             )
@@ -532,8 +422,17 @@
                     ]
                 )
             ]
+                np.argmax(
+                    [
+                        datetime.datetime.strptime(i.created, "%Y-%m-%d %H:%M:%S")
+                        for i in suite2p_datasets
+                    ]
+                )
+            ]
         else:
             suite2p_dataset = suite2p_datasets[0]
+
+    else:
 
     else:
         suite2p_dataset = Dataset.from_origin(
@@ -551,6 +450,7 @@
             )
         )
         return suite2p_dataset
+
 
     # fetch SI datasets
     si_datasets = flz.get_datasets_recursively(
@@ -609,12 +509,7 @@
     return suite2p_dataset
 
 
-<<<<<<< HEAD
 def extract_dff(suite2p_dataset, ops, project, flz_session):
-=======
-
-def extract_dff(suite2p_dataset, ops):
->>>>>>> 2fd459e4
     """
     Correct offsets, detrend, calculate dF/F and deconvolve spikes for the whole session.
 
@@ -626,14 +521,8 @@
     first_frames, last_frames = get_recording_frames(suite2p_dataset)
     offsets = []
     for datapath in suite2p_dataset.extra_attributes["data_path"]:
-<<<<<<< HEAD
         datapath = os.path.join(
             flz.get_data_root("raw", project, flz_session), *datapath.split("/")[-4:]
-=======
-
-        datapath = os.path.join(
-            flz.PARAMETERS["data_root"]["raw"], *datapath.split("/")[-4:]
->>>>>>> 2fd459e4
         )  # add the raw path from flexiznam config
         if ops["correct_offset"]:
             offsets.append(estimate_offset(datapath))
@@ -642,6 +531,7 @@
         else:
             offsets.append(0)
 
+    fs = suite2p_dataset.extra_attributes["fs"]
     fs = suite2p_dataset.extra_attributes["fs"]
     # run neuropil correction, dFF calculation and spike deconvolution
     for iplane in range(int(suite2p_dataset.extra_attributes["nplanes"])):
@@ -663,10 +553,42 @@
         Fneu = correct_offset(
             dpath / "Fneu.npy", offsets, first_frames[:, iplane], last_frames[:, iplane]
         )
+        F = correct_offset(
+            dpath / "F.npy", offsets, first_frames[:, iplane], last_frames[:, iplane]
+        )
+        Fneu = correct_offset(
+            dpath / "Fneu.npy", offsets, first_frames[:, iplane], last_frames[:, iplane]
+        )
         if ops["detrend"]:
             print("Detrending...")
             F_offset_corrected = F.copy()
             Fneu_offset_corrected = Fneu.copy()
+            F, F_trend = detrend(
+                F, first_frames[:, iplane], last_frames[:, iplane], ops, fs
+            )
+            Fneu, Fneu_trend = detrend(
+                Fneu, first_frames[:, iplane], last_frames[:, iplane], ops, fs
+            )
+
+        if ops["ast_neuropil"]:
+            print("Running ASt neuropil correction...")
+            correct_neuropil(dpath, F, Fneu)
+            Fast = np.load(dpath / "Fast.npy")
+            dff, f0 = calculate_dFF(dpath, Fast, Fneu, ops)
+            print("Deconvolve spikes from neuropil corrected trace...")
+            spike_deconvolution_suite2p(suite2p_dataset, iplane, ops)
+        else:
+            dff, f0 = calculate_dFF(dpath, F, Fneu, ops)
+            Fast = np.zeros_like(F)
+
+        if ops["sanity_plots"]:
+            sanity.plot_raw_trace(F_offset_corrected, random_rois, Fneu)
+            plt.savefig(dpath / "sanity_plots/offset_corrected.png")
+            sanity.plot_dff(Fast, dff, f0, random_rois)
+            plt.savefig(dpath / "sanity_plots" / f'dffs_n{ops["dff_ncomponents"]}.png')
+            sanity.plot_fluorescence_matrices(F, Fneu, Fast, dff, ops["neucoeff"])
+            plt.savefig(dpath / "sanity_plots" / f"fluorescence_matrices.png")
+            if ops["detrend"]:
             F, F_trend = detrend(
                 F, first_frames[:, iplane], last_frames[:, iplane], ops, fs
             )
@@ -701,9 +623,17 @@
                     Fneu_trend,
                     Fneu,
                     random_rois,
+                    F_offset_corrected,
+                    F_trend,
+                    F,
+                    Fneu_offset_corrected,
+                    Fneu_trend,
+                    Fneu,
+                    random_rois,
                 )
                 plt.savefig(dpath / "sanity_plots" / "detrended.png")
             if ops["ast_neuropil"]:
+            if ops["ast_neuropil"]:
                 sanity.plot_raw_trace(F, random_rois, Fast, titles=["F", "Fast"])
                 plt.savefig(dpath / "sanity_plots" / "neuropil_corrected.png")
 
@@ -711,6 +641,7 @@
 def estimate_offset(datapath, n_components=3):
     """
     Estimate the offset for a given tiff file using a GMM with n_components.
+
 
     Args:
         datapath (str): path to the tiff file
@@ -786,34 +717,29 @@
     if win_frames % 2 == 0:
         pad_size = (win_frames // 2, win_frames // 2 - 1)
     else:
-<<<<<<< HEAD
         pad_size = (win_frames // 2, win_frames // 2)  # Adjust for odd case
-=======
-        pad_size = (win_frames // 2 , win_frames // 2 )  # Adjust for odd case
->>>>>>> 2fd459e4
 
     all_rec_baseline = np.zeros_like(F)
     for i, (start, end) in enumerate(zip(first_frames, last_frames)):
+        rec_rolling_baseline = np.zeros_like(F[:, start:end])
         rec_rolling_baseline = np.zeros_like(F[:, start:end])
         for j in range(F.shape[0]):
             rolling_baseline = np.pad(
                 rolling_percentile(
                     F[j, start:end],
+                    F[j, start:end],
                     win_frames,
                     ops["detrend_pctl"],
                 ),
                 pad_size,
-<<<<<<< HEAD
                 mode="edge",
-=======
-                mode='edge',
-
->>>>>>> 2fd459e4
             )
 
             rec_rolling_baseline[j, :] = rolling_baseline
 
         if i == 0:
+            first_recording_baseline = np.median(rec_rolling_baseline, axis=1)
+            first_recording_baseline = first_recording_baseline.reshape(-1, 1)
             first_recording_baseline = np.median(rec_rolling_baseline, axis=1)
             first_recording_baseline = first_recording_baseline.reshape(-1, 1)
         if ops["detrend_method"] == "subtract":
@@ -902,13 +828,16 @@
 
     """
     print("Calculating dF/F...")
+    print("Calculating dF/F...")
     if not ops["ast_neuropil"]:
         F = F - ops["neucoeff"] * (Fneu - np.median(Fneu, axis=1)[None, :])
     # Calculate dFFs and save to the suite2p folder
     print(f"n components for dFF calculation: {ops['dff_ncomponents']}")
     dff, f0 = dFF(F, n_components=ops["dff_ncomponents"])
     np.save(dpath / "dff_ast.npy" if ops["ast_neuropil"] else dpath / "dff.npy", dff)
+    np.save(dpath / "dff_ast.npy" if ops["ast_neuropil"] else dpath / "dff.npy", dff)
     np.save(dpath / "f0_ast.npy" if ops["ast_neuropil"] else dpath / "f0.npy", f0)
+    return dff, f0
     return dff, f0
 
 
@@ -949,6 +878,7 @@
 
     # get spikes
     spks = dcnv.oasis(F=F, batch_size=ops["batch_size"], tau=ops["tau"], fs=ops["fs"])
+    spks = dcnv.oasis(F=F, batch_size=ops["batch_size"], tau=ops["tau"], fs=ops["fs"])
     np.save(spks_path, spks)
 
 
@@ -958,6 +888,7 @@
 
     Args:
         suite2p_dataset (Dataset): dataset containing concatenated recordings
+
 
     Returns:
         first_frames (numpy.ndarray): shape nrecordings x nplanes, first frame of each recording
@@ -968,17 +899,10 @@
     try:
         nplanes = int(float(suite2p_dataset.extra_attributes["nplanes"]))
 
-<<<<<<< HEAD
     except KeyError:  # Default to 1 if missing
         suite2p_dataset.extra_attributes["nplanes"] = 1
         suite2p_dataset.update_flexilims(mode="update")
 
-=======
-    except (KeyError): #Default to 1 if missing 
-        suite2p_dataset.extra_attributes["nplanes"] = 1
-        suite2p_dataset.update_flexilims(mode='update')
-        
->>>>>>> 2fd459e4
         nplanes = int(suite2p_dataset.extra_attributes["nplanes"])
 
     ops = []
@@ -996,7 +920,6 @@
     return first_frames, last_frames
 
 
-<<<<<<< HEAD
 def split_recordings(
     flz_session,
     suite2p_dataset,
@@ -1004,9 +927,6 @@
     base_name="suite2p_traces",
     extra_attributes=None,
 ):
-=======
-def split_recordings(flz_session, suite2p_dataset, conflicts):
->>>>>>> 2fd459e4
     """
     suite2p concatenates all the recordings in a given session into a single file.
     To facilitate downstream analyses, we cut them back into chunks and add them
@@ -1032,6 +952,7 @@
         flexilims_session=flz_session,
         return_paths=True,
     )
+    datapaths = []
     datapaths = []
     recording_ids = []
     frame_rates = []
@@ -1060,56 +981,9 @@
             flexilims_session=flz_session,
             conflicts=conflicts,
         )
-<<<<<<< HEAD
         # Set the extra_attributes to match that of suite2p
         # minimum number of frames across planes
         nframes = np.min(last_frames_rec - first_frames_rec)
-=======
-
-        recording_name = flz.get_entity(
-            datatype="recording", flexilims_session=flz_session, id=recording_id
-        ).name
-        if len(split_dataset) > 0:
-            print(
-                f"WARNING:{len(split_dataset)} suite2p datasets found for recording {recording_name}"
-            )
-            split_dataset = split_dataset[
-                np.argmax(
-                    [
-                        datetime.datetime.strptime(i.created, "%Y-%m-%d %H:%M:%S")
-                        for i in split_dataset
-                    ]
-                )
-            ]
-            print(split_dataset)
-            if conflicts == "overwrite":
-                print(f"Overwriting the last dataset {split_dataset.full_name}...")
-            elif (split_dataset.get_flexilims_entry() is not None) and (
-                conflicts == "skip"
-            ):
-                print(f"Dataset {split_dataset.full_name} already split... skipping...")
-                datasets_out.append(split_dataset)
-                continue
-
-            else:
-                split_dataset = Dataset.from_origin(
-                    project=suite2p_dataset.project,
-                    origin_type="recording",
-                    origin_id=recording_id,
-                    dataset_type="suite2p_traces",
-                    conflicts=conflicts,
-                )
-        else:
-            split_dataset = Dataset.from_origin(
-                project=suite2p_dataset.project,
-                origin_type="recording",
-                origin_id=recording_id,
-                dataset_type="suite2p_traces",
-                conflicts=conflicts,
-            )
-
-        split_dataset.path_full.mkdir(parents=True, exist_ok=True)
->>>>>>> 2fd459e4
         si_metadata = parse_si_metadata(raw_datapath)
         split_dataset.extra_attributes = suite2p_dataset.extra_attributes.copy()
         split_dataset.extra_attributes["fs"] = si_metadata[
@@ -1144,6 +1018,10 @@
             np.save(split_path / "F.npy", F[:, start:end])
             np.save(split_path / "Fneu.npy", Fneu[:, start:end])
             np.save(split_path / "spks.npy", spks[:, start:end])
+            end = start + nframes
+            np.save(split_path / "F.npy", F[:, start:end])
+            np.save(split_path / "Fneu.npy", Fneu[:, start:end])
+            np.save(split_path / "spks.npy", spks[:, start:end])
             if suite2p_dataset.extra_attributes["ast_neuropil"]:
                 Fast, dff_ast, spks_ast = (
                     np.load(suite2p_path / "Fast.npy"),
@@ -1153,6 +1031,9 @@
                 np.save(split_path / "Fast.npy", Fast[:, start:end])
                 np.save(split_path / "dff_ast.npy", dff_ast[:, start:end])
                 np.save(split_path / "spks_ast.npy", spks_ast[:, start:end])
+            else:
+                dff = np.load(suite2p_path / "dff.npy")
+                np.save(split_path / "dff.npy", dff[:, start:end])
             else:
                 dff = np.load(suite2p_path / "dff.npy")
                 np.save(split_path / "dff.npy", dff[:, start:end])
@@ -1215,6 +1096,12 @@
             flexilims_session=flz_session,
             return_dataseries=False,
         )
+            origin_name=session_name,
+            dataset_type="suite2p_rois",
+            project_id=project,
+            flexilims_session=flz_session,
+            return_dataseries=False,
+        )
         if len(suite2p_datasets) == 0:
             raise ValueError(f"No suite2p dataset found for session {session_name}")
         elif len(suite2p_datasets) > 1:
@@ -1230,12 +1117,20 @@
                     ]
                 )
             ]
+                np.argmax(
+                    [
+                        datetime.datetime.strptime(i.created, "%Y-%m-%d %H:%M:%S")
+                        for i in suite2p_datasets
+                    ]
+                )
+            ]
         else:
             suite2p_dataset = suite2p_datasets[0]
 
     if run_dff:
         print("Calculating dF/F...")
         extract_dff(suite2p_dataset, ops, project, flz_session)
+        extract_dff(suite2p_dataset, ops, project, flz_session)
 
     if run_split:
         print("Splitting recordings...")
